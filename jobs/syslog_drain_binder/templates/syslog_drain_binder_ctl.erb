#!/bin/bash -e

RUN_DIR=/var/vcap/sys/run/syslog_drain_binder
LOG_DIR=/var/vcap/sys/log/syslog_drain_binder
PIDFILE=$RUN_DIR/syslog_drain_binder.pid

mkdir -p $RUN_DIR
mkdir -p $LOG_DIR

source /var/vcap/packages/loggregator_common/pid_utils.sh
source /var/vcap/packages/loggregator_common/syslog_utils.sh

tee_output_to_sys_log "$LOG_DIR"

case $1 in

  start)
    pid_guard $PIDFILE "Syslog Drain Binder"

<<<<<<< HEAD
    ulimit -l unlimited
=======
    mkdir -p $RUN_DIR
    mkdir -p $LOG_DIR

    <% if p("syslog_drain_binder.locked_memory_limit") != -1 %>
    ulimit -l <%= p("syslog_drain_binder.locked_memory_limit") %>
    <% end %>
>>>>>>> 9b1f5a1a
    ulimit -n 65536

    <% p("syslog_drain_binder.debug") == true ? debug_string = "--debug " : debug_string = "" %>

    exec >>$LOG_DIR/syslog_drain_binder.stdout.log \
         2>>$LOG_DIR/syslog_drain_binder.stderr.log

    chown -R vcap:vcap $LOG_DIR

    chpst -u vcap:vcap /var/vcap/packages/syslog_drain_binder/syslog_drain_binder <%= debug_string %> \
         --config /var/vcap/jobs/syslog_drain_binder/config/syslog_drain_binder.json &

    echo $! > $PIDFILE

    ;;

  stop)
    kill_and_wait $PIDFILE 40

    ;;

  *)
    echo "Usage: syslog_drain_binder {start|stop}"

    ;;

esac<|MERGE_RESOLUTION|>--- conflicted
+++ resolved
@@ -17,16 +17,9 @@
   start)
     pid_guard $PIDFILE "Syslog Drain Binder"
 
-<<<<<<< HEAD
-    ulimit -l unlimited
-=======
-    mkdir -p $RUN_DIR
-    mkdir -p $LOG_DIR
-
     <% if p("syslog_drain_binder.locked_memory_limit") != -1 %>
     ulimit -l <%= p("syslog_drain_binder.locked_memory_limit") %>
     <% end %>
->>>>>>> 9b1f5a1a
     ulimit -n 65536
 
     <% p("syslog_drain_binder.debug") == true ? debug_string = "--debug " : debug_string = "" %>
