--- conflicted
+++ resolved
@@ -359,14 +359,14 @@
 		})
 	})
 
-<<<<<<< HEAD
-	It("returns a 404 and sets the WWW-Authenticate to basic if the path does not start with /apps or /firehose", func() {
+	It("returns a 404 and sets the WWW-Authenticate to basic if the path does not start with /apps or /firehose or /set-cookie", func() {
 		req, _ := http.NewRequest("GET", "/notApps", nil)
 		proxy.ServeHTTP(recorder, req)
 		Expect(recorder.Code).To(Equal(http.StatusNotFound))
 		Expect(recorder.HeaderMap.Get("WWW-Authenticate")).To(Equal("Basic"))
 		Expect(recorder.Body.String()).To(Equal("Resource Not Found. /notApps"))
-=======
+	})
+
 	Context("SetCookie", func() {
 		It("returns an OK status with a form", func() {
 			req, _ := http.NewRequest("POST", "/set-cookie", strings.NewReader("CookieName=cookie&CookieValue=monster"))
@@ -405,7 +405,6 @@
 			Expect(recorder.Header().Get("Access-Control-Allow-Origin")).To(Equal("fake-origin-string"))
 			Expect(recorder.Header().Get("Access-Control-Allow-Credentials")).To(Equal("true"))
 		})
->>>>>>> 8493eab7
 	})
 })
 
